--- conflicted
+++ resolved
@@ -19,10 +19,7 @@
 board = LeelaBoard()
 
 net = load_network(backend='pytorch_cuda', filename=weights, policy_softmax_temp=2.2)
-<<<<<<< HEAD
-=======
 # net = load_network(backend='pytorch_cuda', filename=weights, policy_softmax_temp=1.0)
->>>>>>> 949a34d0
 nn = search.NeuralNet(net=net)
 #policy, value = net.evaluate(board)
 #print(policy)
@@ -41,21 +38,12 @@
         board.push_uci(line)
     print(board)
     print("thinking...")
-<<<<<<< HEAD
-    best, node = search.CRAZY_search(board, nodes, net=nn)
-    print("best: ", best, 'eval', node.Q())
-    board.push_uci(best)
-    
-    best, node = search.UCT_search(board, nodes, net=nn)
-    print("best: ", best, 'eval', node.Q())
-=======
     start = time.time()
     best, node = search.UCT_search(board, nodes, net=nn, C=3.4)
     elapsed = time.time() - start
     print("best: ", best)
     print("Time: {:.3f} nps".format(nodes/elapsed))
     print(nn.evaluate.cache_info())
->>>>>>> 949a34d0
     board.push_uci(best)
     if board.pc_board.is_game_over() or board.is_draw():
         print("Game over... result is {}".format(board.pc_board.result(claim_draw=True)))
